--- conflicted
+++ resolved
@@ -1,10 +1,6 @@
 [tool.poetry]
 name = "python-swidget"
-<<<<<<< HEAD
-version = "1.3.1"
-=======
 version = "1.3.0"
->>>>>>> ca9b5bf1
 description = "Python API for Swidget smart devices"
 license = "GPL-3.0-or-later"
 authors = ["Swidget"]
