import asyncio
import json
import logging
import socket
from typing import Awaitable, Callable, Dict, Optional, Type, cast
from urllib.parse import urlparse

import ssdp

from swidget.swidgetdevice import DeviceType, SwidgetDevice
from .swidgetdimmer import SwidgetDimmer
from .swidgetoutlet import SwidgetOutlet
from .swidgetswitch import SwidgetSwitch
from .swidgettimerswitch import SwidgetTimerSwitch
from .exceptions import SwidgetException

RESPONSE_SEC = 5
SWIDGET_ST = "urn:swidget:pico:1"
_LOGGER = logging.getLogger(__name__)
devices = dict()


class SwidgetDiscoveredDevice:
    def __init__(self, mac: str, host: str, friendly_name: str = "Swidget Discovered Device"):
        self.mac = mac
        self.host = host
        self.friendly_name = friendly_name


class SwidgetProtocol(ssdp.SimpleServiceDiscoveryProtocol):
    """Protocol to handle responses and requests."""
    def response_received(self, response: ssdp.SSDPResponse, addr: tuple):
        "Handle an incoming response."
        headers = {h[0]: h[1] for h in response.headers}
        mac_address = headers["USN"].split("-")[-1]
        ip_address = urlparse(headers["LOCATION"]).hostname
        if headers["ST"] == SWIDGET_ST:
            device_type = headers["SERVER"].split(" ")[1].split("+")[0]
            insert_type = headers["SERVER"].split(" ")[1].split("+")[1].split("/")[0]
            friendly_name = headers["SERVER"].split("/")[2].strip('"')
            devices[mac_address] = SwidgetDiscoveredDevice(mac_address, ip_address, friendly_name)
<<<<<<< HEAD
=======
            _LOGGER.debug(f"Swidget device '{friendly_name}' at {ip_address}")
>>>>>>> 23371812


async def discover_devices(timeout=RESPONSE_SEC):
    global devices
    loop = asyncio.get_event_loop()
    devices = dict()
    transport, protocol = await loop.create_datagram_endpoint(
        SwidgetProtocol, family=socket.AF_INET
    )

    # Send out an M-SEARCH request, requesting Swidget service types.
    search_request = ssdp.SSDPRequest(
        "M-SEARCH",
        headers={
            "HOST": "239.255.255.250:1900",
            "MAN": '"ssdp:discover"',
            "MX": timeout,
            "ST": SWIDGET_ST,
        },
    )
    search_request.sendto(transport, (SwidgetProtocol.MULTICAST_ADDRESS, 1900))
    await asyncio.sleep(timeout)
    return devices


async def discover_single(host: str, token_name: str, password: str, use_https: bool, use_websockets: bool) -> SwidgetDevice:
    """Discover a single device by the given IP address.

    :param host: Hostname of device to query
    :rtype: SwidgetDevice
    :return: Object for querying/controlling found device.
    """
    _LOGGER.debug(f"Checking for device at {host}")
    swidget_device = SwidgetDevice(host, token_name, password, use_https, use_websockets=False)
    _LOGGER.debug(f"Asking {host} for summary data")
    await swidget_device.get_summary()
    device_type = swidget_device.device_type
    _LOGGER.debug(f"{host} is of type {device_type}")
    await swidget_device.stop()

    _LOGGER.debug(f"Creating new device class of type: {device_type}")
    device_class = _get_device_class(device_type)
    _LOGGER.debug(f"{device_class}")
    dev = device_class(host, token_name, password, use_https, use_websockets)
    await dev.start()
    return dev


def _get_device_class(device_type: str) -> Type[SwidgetDevice]:
    """Find SmartDevice subclass for device described by passed data."""
    if device_type == "outlet":
        return SwidgetOutlet
    elif device_type == "switch":
        return SwidgetSwitch
    elif device_type == "dimmer":
        return SwidgetDimmer
    elif device_type == "pana_switch": # This is the timer switch
        return SwidgetTimerSwitch
    elif device_type == "relay_switch":
        return SwidgetSwitch
    raise SwidgetException("Unknown device type: %s" % device_type)<|MERGE_RESOLUTION|>--- conflicted
+++ resolved
@@ -39,10 +39,7 @@
             insert_type = headers["SERVER"].split(" ")[1].split("+")[1].split("/")[0]
             friendly_name = headers["SERVER"].split("/")[2].strip('"')
             devices[mac_address] = SwidgetDiscoveredDevice(mac_address, ip_address, friendly_name)
-<<<<<<< HEAD
-=======
             _LOGGER.debug(f"Swidget device '{friendly_name}' at {ip_address}")
->>>>>>> 23371812
 
 
 async def discover_devices(timeout=RESPONSE_SEC):
